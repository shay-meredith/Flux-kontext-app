--- conflicted
+++ resolved
@@ -43,15 +43,14 @@
 # Default: (auto-detects cuda, falls back to cpu)
 PYTORCH_DEVICE=cuda
 
-<<<<<<< HEAD
+
 # Default image generation size. On Apple Silicon using the "mps" device,
 # smaller resolutions (e.g., 768x768) are recommended. Override these values as
 # needed.
 DEFAULT_WIDTH=1024
 DEFAULT_HEIGHT=1024
-=======
+
 # Enable memory optimizations when using Apple's MPS backend.
 # Set to 0 or "false" to disable.
 # Default: 1 (enabled)
-ENABLE_MPS_SLICING=1
->>>>>>> edfda612
+ENABLE_MPS_SLICING=1